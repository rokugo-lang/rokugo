--- conflicted
+++ resolved
@@ -3,37 +3,26 @@
 members = ["crates/*"]
 
 [workspace.dependencies]
-<<<<<<< HEAD
 
 criterion = "0.5.1"
+dashmap = "5.5.3"
 parking_lot = "0.12.1"
-tracing = "0.1.40"
-tracing-subscriber = "0.3.18"
-
-rokugo-diagnostic.path = "crates/diagnostic"
-rokugo-lexis.path = "crates/lexis"
-rokugo-source-code.path = "crates/source-code"
-rokugo-query.path = "crates/query"
-rokugo.path = "crates/rokugo"
-
-[profile.release]
-debug = true
-=======
-dashmap = "5.5.3"
 termcolor = "1.1.2"
 tracing = "0.1.40"
 tracing-subscriber = "0.3.18"
 
-rokugo-common = { path = "crates/common" }
-rokugo-runtime = { path = "crates/runtime" }
-rokugo-ir = { path = "crates/ir" }
-rokugo-ir-generated = { path = "crates/ir-generated" }
-rokugo-mir = { path = "crates/mir" }
-rokugo-mir2ir = { path = "crates/mir2ir" }
-rokugo-backend-common = { path = "crates/backend-common" }
-rokugo-common-tests = { path = "crates/common-tests" }
-rokugo-diagnostic = { path = "crates/diagnostic" }
-rokugo-lexis = { path = "crates/lexis" }
-rokugo-source-code = { path = "crates/source-code" }
-rokugo = { path = "crates/rokugo" }
->>>>>>> 66c272c0
+rokugo-common.path = "crates/common"
+rokugo-runtime.path = "crates/runtime"
+rokugo-ir.path = "crates/ir"
+rokugo-ir-generated.path = "crates/ir-generated"
+rokugo-mir.path = "crates/mir"
+rokugo-mir2ir.path = "crates/mir2ir"
+rokugo-backend-common.path = "crates/backend-common"
+rokugo-common-tests.path = "crates/common-tests"
+rokugo-diagnostic.path = "crates/diagnostic"
+rokugo-lexis.path = "crates/lexis"
+rokugo-source-code.path = "crates/source-code"
+rokugo.path = "crates/rokugo"
+
+[profile.release]
+debug = true