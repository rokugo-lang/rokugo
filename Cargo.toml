--- conflicted
+++ resolved
@@ -3,9 +3,10 @@
 members = ["crates/*"]
 
 [workspace.dependencies]
-<<<<<<< HEAD
 dashmap = "5.5.3"
 termcolor = "1.1.2"
+tracing = "0.1.40"
+tracing-subscriber = "0.3.18"
 
 rokugo-common = { path = "crates/common" }
 rokugo-runtime = { path = "crates/runtime" }
@@ -15,13 +16,7 @@
 rokugo-mir2ir = { path = "crates/mir2ir" }
 rokugo-backend-common = { path = "crates/backend-common" }
 rokugo-common-tests = { path = "crates/common-tests" }
-=======
-
-tracing = "0.1.40"
-tracing-subscriber = "0.3.18"
-
 rokugo-diagnostic = { path = "crates/diagnostic" }
 rokugo-lexis = { path = "crates/lexis" }
 rokugo-source-code = { path = "crates/source-code" }
-rokugo = { path = "crates/rokugo" }
->>>>>>> 7e11d179
+rokugo = { path = "crates/rokugo" }